/*
 * Copyright 2012-2016 Moritz Hilscher
 *
 * This file is part of Mapcrafter.
 *
 * Mapcrafter is free software: you can redistribute it and/or modify
 * it under the terms of the GNU General Public License as published by
 * the Free Software Foundation, either version 3 of the License, or
 * (at your option) any later version.
 *
 * Mapcrafter is distributed in the hope that it will be useful,
 * but WITHOUT ANY WARRANTY; without even the implied warranty of
 * MERCHANTABILITY or FITNESS FOR A PARTICULAR PURPOSE.  See the
 * GNU General Public License for more details.
 *
 * You should have received a copy of the GNU General Public License
 * along with Mapcrafter.  If not, see <http://www.gnu.org/licenses/>.
 */

#include "lighting.h"

#include "../blockimages.h"
#include "../image.h"
#include "../renderviews/isometric/blockimages.h"
#include "../renderviews/topdown/blockimages.h"
#include "../../mc/chunk.h"
#include "../../mc/pos.h"
#include "../../util.h"

#include <cmath>

namespace mapcrafter {
namespace renderer {

// TODO
// Find out why the mc::DIR_* constants are all set to (0, 0, 0) !

// corner definitions of the faces
extern const FaceCorners CORNERS_LEFT = FaceCorners(CornerNeighbors(
		/*mc::DIR_WEST + mc::DIR_NORTH + mc::DIR_TOP*/ mc::BlockPos(-1, -1, 1),
		/*mc::DIR_SOUTH*/ mc::BlockPos(0, 1, 0),
		/*mc::DIR_BOTTOM*/ mc::BlockPos(0, 0, -1)));

extern const FaceCorners CORNERS_RIGHT = FaceCorners(CornerNeighbors(
		/*mc::DIR_SOUTH + mc::DIR_WEST + mc::DIR_TOP*/ mc::BlockPos(-1, 1, 1),
		/*mc::DIR_EAST*/ mc::BlockPos(1, 0, 0),
		/*mc::DIR_BOTTOM*/ mc::BlockPos(0, 0, -1)));

extern const FaceCorners CORNERS_TOP = FaceCorners(CornerNeighbors(
		/*mc::DIR_TOP + mc::DIR_NORTH + mc::DIR_WEST*/ mc::BlockPos(-1, -1, 1),
		/*mc::DIR_EAST*/ mc::BlockPos(1, 0, 0),
		/*mc::DIR_SOUTH*/ mc::BlockPos(0, 1, 0)));

extern const FaceCorners CORNERS_BOTTOM = FaceCorners(CornerNeighbors(
		/*mc::DIR_NORTH + mc::DIR_WEST*/ mc::BlockPos(-1, -1, 0),
		/*mc::DIR_EAST*/ mc::BlockPos(1, 0, 0),
		/*mc::DIR_SOUTH*/ mc::BlockPos(0, 1, 0)));

CornerNeighbors::CornerNeighbors() {
}

CornerNeighbors::CornerNeighbors(const mc::BlockPos& pos1, const mc::BlockPos& dir1,
		const mc::BlockPos& dir2)
	: pos1(pos1),
	  pos2(pos1 + dir1),
	  pos3(pos1 + dir2),
	  pos4(pos1 + dir1 + dir2),

	  dir1(dir1), dir2(dir2) {
}

CornerNeighbors CornerNeighbors::addPos(const mc::BlockPos& pos) const {
	return CornerNeighbors(this->pos1 + pos, dir1, dir2);
}

FaceCorners::FaceCorners() {
}

FaceCorners::FaceCorners(const CornerNeighbors& corner1)
	: corner1(corner1),
	  corner2(corner1.addPos(corner1.dir1)),
	  corner3(corner1.addPos(corner1.dir2)),
	  corner4(corner1.addPos(corner1.dir1 + corner1.dir2)) {
}

LightingData::LightingData(uint8_t block_light, uint8_t sky_light)
	: block_light(block_light), sky_light(sky_light) {
}

LightingData::~LightingData() {
}

uint8_t LightingData::getBlockLight() const {
	return block_light;
}

uint8_t LightingData::getSkyLight() const {
	return sky_light;
}

uint8_t LightingData::getLightLevel(bool day) const {
	if (day)
		return std::max(block_light, sky_light);
	return std::max(block_light + 0, sky_light - 11);
}

namespace {

bool isSpecialTransparent(uint16_t id) {
	// blocks which are transparent but don't have correct lighting data

	// they need skylight from the block above
	// (or the block above above, if the block above is also one of this blocks)

	// they need an average blocklight from near blocks
	return id == 44     // stone slabs
			|| id == 53  // oak wood stairs
			|| id == 64 || id == 71 // doors
			|| id == 67  // cobble stairs
			|| id == 108 // brick stairs
			|| id == 109 // stone brick stairs
			|| id == 114 // nether brick stairs
			|| id == 126 // wooden slabs
			|| id == 128 // sandstone stairs
			|| id == 134 // spruce wood stairs
			|| id == 135 // birch wood stairs
			|| id == 136 // jungle wood stairs
			|| id == 145 // anvil
			|| id == 156 // quartz stairs
			|| id == 163 // acacia wood stairs
			|| id == 164 // dark oak wood stairs
			|| id == 180 // red sandstone stairs
			|| id == 182 // stone2 slabs
			|| id == 208 // grass paths
			;
}

}

LightingData LightingData::estimate(const mc::Block& block,
		BlockImages* images, mc::WorldCache* world, mc::Chunk* current_chunk) {
	// estimate the light if this is a special block
	if (!isSpecialTransparent(block.id))
		return LightingData(block.block_light, block.sky_light);

	uint8_t block_light = 0, sky_light = 0;

	// get the sky light from the block above
	mc::BlockPos off(0, 0, 0);
	mc::Block above;
	while (++off.y) {
		above = world->getBlock(block.pos + off, current_chunk,
				mc::GET_ID | mc::GET_DATA | mc::GET_SKY_LIGHT);
		if (isSpecialTransparent(above.id))
			continue;
		if (above.id == 0 || images->isBlockTransparent(above.id, above.data))
			sky_light = above.sky_light;
		else
			sky_light = 15;
		break;
	}

	// get the block light from the neighbor blocks
	int block_lights = 0;
	int block_lights_count = 0;
	for (int dx = -1; dx <= 1; dx++)
		for (int dz = -1; dz <= 1; dz++)
			for (int dy = -1; dy <= 1; dy++) {
				mc::Block other = world->getBlock(block.pos + mc::BlockPos(dx, dz, dy),
						current_chunk, mc::GET_ID | mc::GET_DATA | mc::GET_BLOCK_LIGHT);
				if ((other.id == 0
						|| images->isBlockTransparent(other.id, other.data))
						&& !isSpecialTransparent(other.id)) {
					block_lights += other.block_light;
					block_lights_count++;
				}
			}

	if (block_lights_count > 0)
		block_light = block_lights / block_lights_count;
	return LightingData(block_light, sky_light);
}


LightingRenderer::~LightingRenderer() {
}

void LightingRenderer::lightAllSimple(RGBAImage& image, LightingColor color) const {
	uint8_t factor = color * 255;

	int size = image.getWidth();
	for (int x = 0; x < size; x++) {
		for (int y = 0; y < size; y++) {
			uint32_t& pixel = image.pixel(x, y);
			if (pixel != 0)
				pixel = rgba_multiply(pixel, factor, factor, factor, 255);
		}
	}
}

const RenderModeRendererType LightingRenderer::TYPE = RenderModeRendererType::LIGHTING;

void LightingRenderer::drawBottomTriangle(RGBAImage& image, int size, double c1,
		double c2, double c3) const {
	double e1diff = c2 - c1;
	double e2diff = c3 - c1;
	double fy = 0;
	double fyStep = (double) 1 / (size-1);
	for (int y = 0; y < size; y++, fy+=fyStep) {
		double color1 = c1 + e1diff*fy;
		double color2 = c1 + e2diff*fy;
		double colordiff = color2 - color1;
		double fx = 0;
		double fxStep = 0;
		if (y != 0)
			fxStep = (double) 1 / y;
		else
			fx = 1;
		for (int x = 0; x <= y; x++, fx+=fxStep) {
			double color = color1 + colordiff*fx;
			//color += (1-color)*(1-LIGHTNING_INTENSITY);
			image.pixel(x, y) = rgba(0, 0, 0, color * 255);
		}
	}
}

void LightingRenderer::drawTopTriangle(RGBAImage& image, int size, double c1,
		double c2, double c3) const {
	double e1diff = c2 - c1;
	double e2diff = c3 - c1;
	double fy = 0;
	double fyStep = (double) 1 / (size-1);
	for (int y = 0; y < size; y++, fy+=fyStep) {
		double color1 = c1 + e1diff*fy;
		double color2 = c1 + e2diff*fy;
		double colordiff = color2 - color1;
		double fx = 0;
		double fxStep = 0;
		if (y != 0)
			fxStep = (double) 1 / y;
		else
			fx = 1;
		for (int x = 0; x <= y; x++, fx+=fxStep) {
			double color = color1 + colordiff*fx;
			//color += (1-color)*(1-LIGHTNING_INTENSITY);
			image.pixel(size-1-x, size-1-y) = rgba(0, 0, 0, color * 255);
		}
	}
}

void LightingRenderer::createShade(RGBAImage& image, const CornerColors& corners) const {
	int size = image.getWidth();
	drawBottomTriangle(image, size, corners[0], corners[2], corners[3]);
	drawTopTriangle(image, size, corners[3], corners[1], corners[0]);
}

LightingRenderMode::LightingRenderMode(const std::string& id, const std::string& name,
		bool day, double lighting_intensity, double lighting_water_intensity,
		bool simulate_sun_light)
	: BaseOverlayRenderMode<LightingRenderer>(id, name, true), day(day),
	  lighting_intensity(lighting_intensity),
	  lighting_water_intensity(lighting_water_intensity),
	  simulate_sun_light(simulate_sun_light) {
}

LightingRenderMode::~LightingRenderMode() {
}

bool LightingRenderMode::isHidden(const mc::BlockPos& pos,
		uint16_t id, uint16_t data) {
	return false;
}

void LightingRenderMode::draw(RGBAImage& image, const mc::BlockPos& pos,
		uint16_t id, uint16_t data) {
	RGBAImage overlay = image.emptyCopy();
	drawOverlay(image, overlay, pos, id, data);
	overlay.applyMask(image);
	image.alphaBlit(overlay, 0, 0);
}

void LightingRenderMode::drawOverlay(RGBAImage& block, RGBAImage& overlay,
		const mc::BlockPos& pos, uint16_t id, uint16_t data) {
	bool transparent = images->isBlockTransparent(id, data);

	bool water = (id == 8 || id == 9) && (data & util::binary<1111>::value) == 0;
	int texture_size = block.getHeight() / 2;

	if ((id == 78 && (data & util::binary<1111>::value) == 0) || id == 208) {
		// flat snow and grass paths also get smooth lighting
		int height = ((data & util::binary<1111>::value) + 1) / 8.0 * texture_size;
<<<<<<< HEAD
		renderer->lightTop(overlay, getCornerColors(pos, CORNERS_BOTTOM),
=======
		if (id == 208)
			height = texture_size * 15.0 / 16.0;
		renderer->lightTop(image, getCornerColors(pos, CORNERS_BOTTOM),
>>>>>>> 93186799
				texture_size - height);
		renderer->lightLeft(overlay, getCornerColors(pos, CORNERS_LEFT),
				texture_size - height, texture_size);
		renderer->lightRight(overlay, getCornerColors(pos, CORNERS_RIGHT),
				texture_size - height, texture_size);
	} else if (id == 44 || id == 126) {
		// slabs and wooden slabs
		doSlabLight(overlay, pos, id, data);
	} else if (transparent && !water && id != 79) {
		// transparent blocks (except full water blocks, ice, grass paths)
		// get simple lighting, they are completely lighted, not per face
		doSimpleLight(overlay, pos, id, data);
	} else {
		// do smooth lighting for all other blocks
		doSmoothLight(overlay, pos, id, data);
	}
}

LightingColor LightingRenderMode::calculateLightingColor(const LightingData& light) const {
	return pow(0.8, 15 - light.getLightLevel(day));
}

LightingData LightingRenderMode::getBlockLight(const mc::BlockPos& pos) {
	mc::Block block = getBlock(pos, mc::GET_ID | mc::GET_DATA | mc::GET_LIGHT);
	LightingData light = LightingData::estimate(block, images, world, *current_chunk);

	// TODO also move this to LightingData class?
	// lighting fix for The End
	// The End has no sun light set -> lighting looks ugly
	// just emulate the sun light for transparent blocks
	if (simulate_sun_light) {
		uint8_t sky = 15;
		if (block.id != 0 && !images->isBlockTransparent(block.id, block.data))
			sky = 0;
		return LightingData(sky, light.getBlockLight());
	}
	return light;
}

LightingColor LightingRenderMode::getLightingColor(const mc::BlockPos& pos, double intensity) {
	LightingData lighting = getBlockLight(pos);
	LightingColor color = calculateLightingColor(lighting);
	return color + (1-color)*(1-intensity);
}

LightingColor LightingRenderMode::getCornerColor(const mc::BlockPos& pos,
		const CornerNeighbors& corner, double intensity) {
	LightingColor color = 0;
	color += getLightingColor(pos + corner.pos1, intensity) * 0.25;
	color += getLightingColor(pos + corner.pos2, intensity) * 0.25;
	color += getLightingColor(pos + corner.pos3, intensity) * 0.25;
	color += getLightingColor(pos + corner.pos4, intensity) * 0.25;
	return color;
}

CornerColors LightingRenderMode::getCornerColors(const mc::BlockPos& pos,
		const FaceCorners& corners, double intensity) {
	if (intensity < 0)
		intensity = lighting_intensity;
	CornerColors colors = {{
		getCornerColor(pos, corners.corner1, intensity),
		getCornerColor(pos, corners.corner2, intensity),
		getCornerColor(pos, corners.corner3, intensity),
		getCornerColor(pos, corners.corner4, intensity),
	}};
	return colors;
}

void LightingRenderMode::doSmoothLight(RGBAImage& image, const mc::BlockPos& pos,
		uint16_t id, uint16_t data) {
	// check if lighting faces are visible
	bool light_left = true, light_right = true, light_top = true;
	bool water = (id == 8 || id == 9) && (data & util::binary<1111>::value) == 0;
	bool under_water[3] = {false, false, false};

	if (water) {
		// DATA_{WEST,SOUTH,TOP} means for non-opaque water that there are water faces
		// on these sides, e.g. we need lighting on those sides
		if (!(data & DATA_WEST))
			light_left = false;
		if (!(data & DATA_SOUTH))
			light_right = false;
		if (!(data & DATA_TOP))
			light_top = false;
	}

	if (id == 79) {
		// DATA_{WEST,SOUTH} means for ice blocks that there are no faces on this side
		if (data & DATA_WEST)
			light_left = false;
		if (data & DATA_SOUTH)
			light_right = false;
	}

	mc::Block block;
	if (light_left) {
		block = getBlock(pos + mc::DIR_WEST);
		under_water[0] = block.id == 8 || block.id == 9;
		light_left = block.id == 0 || images->isBlockTransparent(block.id, block.data);
	}
	if (light_right) {
		block = getBlock(pos + mc::DIR_SOUTH);
		under_water[1] = block.id == 8 || block.id == 9;
		light_right = block.id == 0 || images->isBlockTransparent(block.id, block.data);
	}
	if (light_top) {
		block = getBlock(pos + mc::DIR_TOP);
		under_water[2] = block.id == 8 || block.id == 9;
		light_top = block.id == 0 || images->isBlockTransparent(block.id, block.data);
	}

	double intensity = lighting_intensity;
	double water_intensity = lighting_water_intensity; // 0.65* lighting_intensity;

	// do the lighting
	if (light_left)
		renderer->lightLeft(image, getCornerColors(pos, CORNERS_LEFT, under_water[0] ? water_intensity : intensity));

	if (light_right)
		renderer->lightRight(image, getCornerColors(pos, CORNERS_RIGHT, under_water[1] ? water_intensity : intensity));

	if (light_top)
		renderer->lightTop(image, getCornerColors(pos, CORNERS_TOP, under_water[2] ? water_intensity : intensity));
}

void LightingRenderMode::doSlabLight(RGBAImage& image, const mc::BlockPos& pos,
		uint16_t id, uint16_t data) {
	// to apply smooth lighting to a slab,
	// we move the top shadow down if this is the bottom slab
	// and we use only the top/bottom part of the side shadows

	// check if the slab is the top or the bottom half of the block
	bool top = data & 0x8;
	// set y-offset for the top face shadow
	int yoff = top ? 0 : image.getHeight()/4;
	// set limits for the sides where it should apply lighting
	int ystart = yoff;
	int yend = yoff + image.getHeight()/4;

	// light the faces
	mc::Block block;
	block = getBlock(pos + mc::DIR_WEST);
	if (block.id == 0 || images->isBlockTransparent(block.id, block.data))
		renderer->lightLeft(image, getCornerColors(pos, CORNERS_LEFT), ystart, yend);

	block = getBlock(pos + mc::DIR_SOUTH);
	if (block.id == 0 || images->isBlockTransparent(block.id, block.data))
		renderer->lightRight(image, getCornerColors(pos, CORNERS_RIGHT), ystart, yend);

	block = getBlock(pos + mc::DIR_TOP);
	if (block.id == 0 || images->isBlockTransparent(block.id, block.data))
		renderer->lightTop(image, getCornerColors(pos, CORNERS_TOP), yoff);
}

void LightingRenderMode::doSimpleLight(RGBAImage& image, const mc::BlockPos& pos,
		uint16_t id, uint16_t data) {
	uint8_t factor = getLightingColor(pos, lighting_intensity) * 255;

	int size = image.getWidth();
	for (int x = 0; x < size; x++) {
		for (int y = 0; y < size; y++) {
			uint32_t& pixel = image.pixel(x, y);
			pixel = rgba(0, 0, 0, 255 - factor);
			/*
			if (pixel != 0)
				pixel = rgba_multiply(pixel, factor, factor, factor, 255);
			*/
		}
	}
}

} /* namespace render */
} /* namespace mapcrafter */<|MERGE_RESOLUTION|>--- conflicted
+++ resolved
@@ -289,13 +289,9 @@
 	if ((id == 78 && (data & util::binary<1111>::value) == 0) || id == 208) {
 		// flat snow and grass paths also get smooth lighting
 		int height = ((data & util::binary<1111>::value) + 1) / 8.0 * texture_size;
-<<<<<<< HEAD
-		renderer->lightTop(overlay, getCornerColors(pos, CORNERS_BOTTOM),
-=======
 		if (id == 208)
 			height = texture_size * 15.0 / 16.0;
-		renderer->lightTop(image, getCornerColors(pos, CORNERS_BOTTOM),
->>>>>>> 93186799
+		renderer->lightTop(overlay, getCornerColors(pos, CORNERS_BOTTOM),
 				texture_size - height);
 		renderer->lightLeft(overlay, getCornerColors(pos, CORNERS_LEFT),
 				texture_size - height, texture_size);
