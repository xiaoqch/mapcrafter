--- conflicted
+++ resolved
@@ -61,20 +61,6 @@
 			uint8_t blue = interpolate(rgba_blue(a), rgba_blue(b), rgba_blue(c), rgba_blue(d), x_diff, y_diff);
 			uint8_t alpha = interpolate(rgba_alpha(a), rgba_alpha(b), rgba_alpha(c), rgba_alpha(d), x_diff, y_diff);
 
-<<<<<<< HEAD
-			// make sure output alpha is 255 if all input alphas are 255 too,
-			// so that no transparency (aka alpha=254) sneaks into images,
-			// otherwise shit might hit the fan
-			// (had problems with some debian builds, because of this lighting rendering
-			//  broke as almost all blocks were detected as transparent)
-			
-			// sorry, this looks a bit complicated, but it's just making sure that this works
-			// for all special cases with the pixels on the sides of an image
-			if ((sx == old_width - 1 && sy == old_height - 1 && rgba_alpha(a) == 255) // pixel bottom-right corner
-					|| (sx == old_width - 1 && rgba_alpha(a) == 255 && rgba_alpha(c) == 255) // pixel right side
-					|| (sy == old_height - 1 &&  rgba_alpha(a) == 255 && rgba_alpha(b) == 255 && rgba_alpha(d) == 255) // pixel bottom side
-					|| (rgba_alpha(a) == 255 && rgba_alpha(b) == 255 && rgba_alpha(c) == 255 && rgba_alpha(d) == 255)) // other pixel
-=======
 			// make sure that that no transparency (aka alpha=254) sneaks into images
 			// caused by weird interpolation bugses, otherwise shit hits the fan
 			// when all blocks contain just a bit of transparency
@@ -82,7 +68,6 @@
 			// do this by just clamping alpha >= threshold to 255, 245 or 255 won't be
 			// a big visual difference
 			if (alpha >= 245)
->>>>>>> 68eb1311
 				alpha = 255;
 		
 			dest.setPixel(x, y, rgba(red, green, blue, alpha));
