--- conflicted
+++ resolved
@@ -67,12 +67,7 @@
 			++world_it) {
 		mc::WorldCrop world_crop = world_it->second.getWorldCrop();
 		mc::World world(world_it->second.getInputDir().string(),
-<<<<<<< HEAD
-				world_it->second.getDimension(), config.getCachePath(world_it->second.getShortName()).string());
-		world.setWorldCrop(world_crop);
-=======
-				world_it->second.getDimension());
->>>>>>> c12f1a04
+			world_it->second.getDimension(), config.getCachePath(world_it->second.getShortName()).string());
 		if (!world.load()) {
 			LOG(ERROR) << "Unable to load world " << world_it->first << "!";
 			continue;
