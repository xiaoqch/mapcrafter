--- conflicted
+++ resolved
@@ -69,12 +69,8 @@
 			Mapcrafter.init();
 			
 			Mapcrafter.addControl(new MapSelectControl(), "topright", 1);
-<<<<<<< HEAD
 			Mapcrafter.addControl(new OverlaySelectControl(), "topright", 2);
-			Mapcrafter.addControl(new RotationSelectControl(), "topright", 4);
-=======
 			Mapcrafter.addControl(new RotationSelectControl(), "bottomright", 1);
->>>>>>> dfc4831b
 			Mapcrafter.addControl(new MousePosControl(), "bottomleft", 1);
 
 			// merge the two marker configurations
