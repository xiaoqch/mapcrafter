MapSelectControl.prototype = new BaseControl("MapSelectControl");

/**
 * This control widget allows the user to select a map.
 */
function MapSelectControl() {
}

MapSelectControl.prototype.create = function(wrapper) {

	wrapper.innerHTML = '<button type="button" class="btn btn-default dropdown-toggle" data-toggle="dropdown" aria-haspopup="true" aria-expanded="false">'
	+ this.ui.getMapConfig(this.ui.getMapConfigsOrder()[0]).name
	+ ' <span class="caret"></span></button>';

	var select = document.createElement("ul");
	select.setAttribute("id", "map-select");
	select.setAttribute("class", "dropdown-menu dropdown-menu-right");

	for(var i in this.ui.getMapConfigsOrder()) {
		var type = this.ui.getMapConfigsOrder()[i];
		var option = document.createElement("li");
		var link = document.createElement("a");

		link.innerHTML = this.ui.getMapConfig(type).name;
		link.setAttribute("data-world", type);

		link.addEventListener("click", (function(ui) {
			return function(a) {
				var h = a.target.getAttribute('data-world');
				var button = document.getElementById('control-wrapper-map-select').getElementsByTagName('button')[0];
				button.innerHTML = ui.getMapConfig(h).name + ' <span class="caret"></span>';
				ui.setMap(h);
			}
		})(this.ui));

		option.appendChild(link);
		select.appendChild(option);
	}
<<<<<<< HEAD
=======
	
	select.addEventListener("change", (function(ui) {
		return function() {
			ui.setMap(select.value);
		}
	})(this.ui));
	
	var text = document.createElement("span");
	text.innerHTML = "Map type: ";
	
	L.DomEvent.disableClickPropagation(wrapper);
	wrapper.appendChild(text);
>>>>>>> 12c9a79c
	wrapper.appendChild(select);
};

MapSelectControl.prototype.getName = function() {
	return 'map-select';
};<|MERGE_RESOLUTION|>--- conflicted
+++ resolved
@@ -4,13 +4,19 @@
  * This control widget allows the user to select a map.
  */
 function MapSelectControl() {
+	this.handler = new MapSelectHandler(this);
+	this.button = null;
 }
 
 MapSelectControl.prototype.create = function(wrapper) {
-
-	wrapper.innerHTML = '<button type="button" class="btn btn-default dropdown-toggle" data-toggle="dropdown" aria-haspopup="true" aria-expanded="false">'
-	+ this.ui.getMapConfig(this.ui.getMapConfigsOrder()[0]).name
-	+ ' <span class="caret"></span></button>';
+	var button = document.createElement("button");
+	button.setAttribute("type", "button");
+	button.setAttribute("class", "btn btn-default dropdown-toggle");
+	button.setAttribute("data-toggle", "dropdown");
+	button.setAttribute("aria-haspopup", "true");
+	button.setAttribute("aria-expanded", "false");
+	wrapper.appendChild(button);
+	this.button = button;
 
 	var select = document.createElement("ul");
 	select.setAttribute("id", "map-select");
@@ -22,37 +28,25 @@
 		var link = document.createElement("a");
 
 		link.innerHTML = this.ui.getMapConfig(type).name;
-		link.setAttribute("data-world", type);
+		link.setAttribute("data-map", type);
 
-		link.addEventListener("click", (function(ui) {
+		link.addEventListener("click", function(ui) {
 			return function(a) {
-				var h = a.target.getAttribute('data-world');
-				var button = document.getElementById('control-wrapper-map-select').getElementsByTagName('button')[0];
-				button.innerHTML = ui.getMapConfig(h).name + ' <span class="caret"></span>';
-				ui.setMap(h);
+				ui.setMap(a.target.getAttribute("data-map"));
 			}
-		})(this.ui));
+		}(this.ui));
 
 		option.appendChild(link);
 		select.appendChild(option);
 	}
-<<<<<<< HEAD
-=======
-	
-	select.addEventListener("change", (function(ui) {
-		return function() {
-			ui.setMap(select.value);
-		}
-	})(this.ui));
-	
-	var text = document.createElement("span");
-	text.innerHTML = "Map type: ";
-	
+
 	L.DomEvent.disableClickPropagation(wrapper);
-	wrapper.appendChild(text);
->>>>>>> 12c9a79c
 	wrapper.appendChild(select);
 };
+
+MapSelectControl.prototype.getHandler = function() {
+	return this.handler;
+}
 
 MapSelectControl.prototype.getName = function() {
 	return 'map-select';
