/**
 * A tile layer class which uses the quadtree data structure of rendered tiles.
 */
var MCTileLayer = L.TileLayer.extend({
	initialize: function(url, options) {
		this._url = url;
		this._imageFormat = options["imageFormat"];
		
		L.setOptions(this, options);
	},
	
	getTileUrl: function(tile) {
		var zoom = this._map.getZoom();
		var url = this._url;
		if(tile.x < 0 || tile.x >= Math.pow(2, zoom) || tile.y < 0 || tile.y >= Math.pow(2, zoom)) {
			url += "/blank";
		} else if(zoom == 0) {
			url += "/base";
		} else {
			for(var z = zoom - 1; z >= 0; --z) {
				var x = Math.floor(tile.x / Math.pow(2, z)) % 2;
				var y = Math.floor(tile.y / Math.pow(2, z)) % 2;
				url += "/" + (x + 2 * y + 1);
			}
		}
		url = url + "." + this._imageFormat;
		return url;
	},
});

/**
 * Creates a tile layer of a map with a specific rotation
 */
function createMCTileLayer(mapName, type, mapConfig, mapRotation, zIndex) {
	return new MCTileLayer(mapName + "/" + ["tl", "tr", "br", "bl"][mapRotation] + "/" + type, {
		maxZoom: mapConfig.maxZoom,
		tileSize: mapConfig.tileSize,
		noWrap: true,
		continuousWorld: true,
		imageFormat: type == "terrain" ? mapConfig.terrainImageFormat : mapConfig.overlayImageFormat,
		zIndex: zIndex,
	});
};

/**
 * Functions to convert Minecraft x, z, y (isometric render view) <-> Leaflet latitute/longitude.
 */
var IsometricRenderView = {
	mcToLatLng: function(x, z, y, lmap, mapConfig, tileOffset, tileWidth) {
		// the size of a 1/4 block image divided by the total size of all render tiles 
		// on the highest zoom level
		var block = (mapConfig.textureSize/2.0) / (mapConfig.tileSize / tileWidth * Math.pow(2, mapConfig.maxZoom));
		
		// at first calculate the row and the column of the block:
		// column is just x+z
		// also don't forget the possible tile offset: one tile has 32 columns
		var col = x+z - tileOffset[0]*tileWidth*32;
		// row is z-x, and every y to bottom adds 2 rows
		// tile offset again: one tile has 64 rows
		var row = z-x + (256-y)*2 - tileOffset[1]*tileWidth*64;
	
		// midpoint of the map is in lat/lng 0.5|0.5
		// we have to move the lng by the size of one tile
		// lng is now 2*block size for every column
		var lng = 0.5 - (1.0 / Math.pow(2, mapConfig.maxZoom + 1)) + col * 2*block;
		// lat is now one block size for every row 
		var lat = 0.5 + row * block;
	
		// now we have coordinates in the range [0; 1]
		// we use the unproject method of leaflet to convert pixel coordinates
		// to real lat/lng coordinates
		// every zoom level has tileSize * 2^zoom pixels, so just multiplicate
		// the [0; 1] coordinates with this pixel count and use the unproject method
		var size = mapConfig.tileSize * Math.pow(2, lmap.getZoom());
		return lmap.unproject([lng * size, lat * size]);
	},
	
	latLngToMC: function(latLng, y, lmap, mapConfig, tileOffset, tileWidth) {
		// this is the equivalent of the Minecraft x,z,y to lat/lng converter
		// have some fun with the formulas from above!
		
		//    tile = 1 / 2^(maxZoom + 1)
		// 1) lng = 0.5 - tile + (x + z) * 2 * block
		// 2) lat = 0.5 + (z - x + (256 - y) * 2) * block
		
		// solve 1) for x:
		//    lng - (x + z) * 2 * block = 0.5 - tile
		//    - (x + z) * 2 * block = 0.5 - tile - lng
		//    -2x*block - 2z*block = 0.5 - tile - lng
		//    -2x*block = 0.5 - tile - lng + 2z*block
		// => x = (0.5 - tile - lng + 2z*block) / (-2*block)
		
		// put x from 1) into 2):
		//    lat = 0.5 + (z - x + (256 - y) * 2) * block
		//    lat = 0.5 + (z - ((0.5 - tile - lng + 2z*block) / (-2*block)) + (256 - y) * 2) * block
		// lets solve for z (yes, I was too lazy and used my CAS):
		// => z = (4y*block - 1024*block + 2*lat + lng + tile - 1.5) / (4*block)
		
		// same way like in the other method:
		// we convert the lat/lng coordinates to pixel coordinates
		// in the range [0; count of tiles * tile size]
		var point = lmap.project(latLng);
		// size = count of tiles on this zoom level * tile size
		var size = mapConfig.tileSize / tileWidth * Math.pow(2, lmap.getZoom());
		// then we need to convert the pixel coordinates to lat/lng coordinates
		// in the range [0; 1] to use them for the lat/lng -> MC algorithm
		var lat = point.y / size;
		var lng = point.x / size;
		// add tile offset to lat/lng coordinates,
		// as we have now lat/lng coordinates in the range [0; 1],
		// divide tile offset by the count of tiles on max zoom level 
		lat += tileOffset[1] * tileWidth / Math.pow(2, mapConfig.maxZoom);
		lng += tileOffset[0] * tileWidth / Math.pow(2, mapConfig.maxZoom);
		
		// convert lat/lng coordinates to Minecraft coordinates
		var tile = (1.0 / Math.pow(2, mapConfig.maxZoom + 1));
		var block = (mapConfig.textureSize/2.0) / (mapConfig.tileSize * Math.pow(2, mapConfig.maxZoom));
		
		z = (4*y*block - 1024*block + 2*lat + lng + tile - 1.5) / (4*block);
		x = (0.5 - tile - lng + 2*z*block) / (-2*block);
		return [x, z, y];
	}
};

/**
 * Functions to convert Minecraft x, z, y (topdown render view) <-> Leaflet latitute/longitude.
 */
var TopdownRenderView = {
	mcToLatLng: function(x, z, y, lmap, mapConfig, tileOffset, tileWidth) {
		var block = mapConfig.textureSize / (mapConfig.tileSize / tileWidth * Math.pow(2, mapConfig.maxZoom));
		
		var lng = 0.5 + (x - tileOffset[0]*tileWidth*16) * block;
		var lat = 0.5 + (z - tileOffset[1]*tileWidth*16) * block;
		
		var size = mapConfig.tileSize / tileWidth * Math.pow(2, lmap.getZoom());
		return lmap.unproject([lng * size, lat * size]);
	},
	
	latLngToMC: function(latLng, y, lmap, mapConfig, tileOffset, tileWidth) {
		var point = lmap.project(latLng);
		var size = mapConfig.tileSize / tileWidth * Math.pow(2, lmap.getZoom());
		
		var lat = point.y / size;
		var lng = point.x / size;
		lat += tileOffset[1] * tileWidth / Math.pow(2, mapConfig.maxZoom);
		lng += tileOffset[0] * tileWidth / Math.pow(2, mapConfig.maxZoom);

		var block = mapConfig.textureSize / (mapConfig.tileSize / tileWidth * Math.pow(2, mapConfig.maxZoom));
		x = (lng - 0.5) / block;
		z = (lat - 0.5) / block;
		return [x, z, y];
	}
};

/**
 * This is the main class which manages the whole map ui.
 */
function MapcrafterUI(config) {
	this.config = config;
	
	// current map (map name as string)
	this.currentMap = null;
	// current rotation
	this.currentRotation = null;
	// currently enabled overlays
	this.enabledOverlays = [];
	
	// leaflet map object
	this.lmap = null;
	// leaflet layers of different maps/rotations/overlays (no overlay -> "terrain")
	// access them with layers[map][rotation][overlay]
	this.layers = {};
	
	// array of handlers to be called when map/rotation is changed
	this.handlers = [];
	// cache controls/handlers when map is not yet properly initialized
	this.controlsNotCreated = [];
	this.handlersNotCreated = [];
	this.created = false;
	
	this.addHandler(new PosHashHandler());
}

/**
 * Call this when the document is ready and completely loaded. Creates the leaflet map
 * object, initializes the available maps, sets the view to the first available map and
 * also initializes control widgets and handlers that were added to the ui earlier.
 */
MapcrafterUI.prototype.init = function() {
	// create the leaflet map object
	this.lmap = L.map("mcmap", {
		crs: L.CRS.Simple
	}).setView([0, 0], 0, {animate: false});
	this.lmap.attributionControl.addAttribution("Map rendered with <a href='http://mapcrafter.org'>Mapcrafter</a>");
	
	// initialize the maps
	var firstMap = null;
	for(var i in this.config["mapsOrder"]) {
		var map = this.config["mapsOrder"][i];
		var mapConfig = this.config["maps"][map];
		this.layers[map] = {};
		for(var i2 in mapConfig.rotations) {
			var rotation = mapConfig.rotations[i2];
			this.layers[map][rotation] = {};
			this.layers[map][rotation]["terrain"] = createMCTileLayer(map, "terrain", mapConfig, rotation, 0);
			for(var i3 in mapConfig.overlays) {
				var overlay = this.getOverlayConfig(mapConfig.overlays[i3]);
				var type = "overlay_" + mapConfig.overlays[i3];
				this.layers[map][rotation][type] = createMCTileLayer(map, type, mapConfig, rotation, overlay.base ? 1 : 2);
			}
			if(firstMap === null)
				firstMap = map;
		}
	}
	
	//	this.lmap.removeLayer(oldMapLayer);
	this.setMap(firstMap);
	this.created = true;
	
	// initialize controls and handlers that aren't initialized yet
	for(var i = 0; i < this.controlsNotCreated.length; i++) {
		var control = this.controlsNotCreated[i];
		this.addControl(control[0], control[1], control[2]);
	}
	
	for(var i = 0; i < this.handlersNotCreated.length; i++)
		this.addHandler(this.handlersNotCreated[i]);
		
	this.controlsNotCreated = [];
	this.handlersNotCreated = [];
};

/**
 * Returns the current map (as map name) that is showed.
 */
MapcrafterUI.prototype.getCurrentMap = function() {
	return this.currentMap;
};

/**
 * Returns the current rotation of the map.
 */
MapcrafterUI.prototype.getCurrentRotation = function() {
	return this.currentRotation;
};

/**
 * Returns the configuration object of a specific tile set group.
 */
MapcrafterUI.prototype.getTileSetGroupConfig = function(group) {
	return group in this.config["tileSetGroups"] ? this.config["tileSetGroups"][group] : null;
};

/**
 * Returns the associative array with the map configuration objects.
 */
MapcrafterUI.prototype.getMapConfigs = function() {
	return this.config["maps"];
};

/**
 * Returns the array with the order of maps.
 */
MapcrafterUI.prototype.getMapConfigsOrder = function() {
	return this.config["mapsOrder"];
};

/**
 * Returns the configuration object of a specific map.
 */
MapcrafterUI.prototype.getMapConfig = function(map) {
	return map in this.config["maps"] ? this.config["maps"][map] : null;
};

/**
 * Returns the configuration object of the current map.
 */
MapcrafterUI.prototype.getCurrentMapConfig = function() {
	return this.getMapConfig(this.currentMap);
};

/**
 * Returns the config object of a specific overlay.
 */
MapcrafterUI.prototype.getOverlayConfig = function(overlay) {
	return overlay in this.config["overlays"] ? this.config["overlays"][overlay] : null;
}

/**
 * Returns a list of overlay IDs which are currently available.
 */
MapcrafterUI.prototype.getCurrentOverlays = function() {
	return this.getCurrentMapConfig().overlays;
}

/**
 * Returns a list of overlays IDs which are currently enabled.
 */
MapcrafterUI.prototype.getEnabledOverlays = function() {
	return this.enabledOverlays;
};

/**
 * Sets the current map and rotation.
 */
MapcrafterUI.prototype.setMapAndRotation = function(map, rotation) {
	var oldMapConfig = this.getCurrentMapConfig();
	var mapConfig = this.getMapConfig(map);
	
	// try to get the old map layer and view of the map (center in Minecraft coordinates, zoom)
	var oldMapLayer = null;
	var oldView = null;
	var oldZoom = 0;
	if(this.currentMap != null && this.currentRotation != null) {
<<<<<<< HEAD
		oldMapLayer = this.layers[this.currentMap][this.currentRotation]["terrain"];
		oldView = this.latLngToMC(this.lmap.getCenter(), 64);
=======
		oldMapLayer = this.layers[this.currentMap][this.currentRotation];
		oldView = this.latLngToMC(this.lmap.getCenter(), oldMapConfig.worldSeaLevel);
>>>>>>> 93186799
		oldZoom = this.lmap.getZoom();
	}
	
	// set the new map and rotation
	this.currentMap = map;
	this.currentRotation = parseInt(rotation);
	
	// copy of overlays array, disable all overlays
	var overlays = this.enabledOverlays.slice();
	for(var i in overlays)
		this.enableOverlay(overlays[i], false);
	// and remove the old map terrain layer
	if (oldMapLayer != null)
		this.lmap.removeLayer(oldMapLayer);
	// add the new map terrain layer
	this.lmap.addLayer(this.layers[this.currentMap][this.currentRotation]["terrain"]);
	
	// check whether we are switching to a completely different map
	if(oldMapLayer == null || oldMapConfig.world != mapConfig.world) {
		// completely different map, reset view
		
		// reset zoom level, 0 or user-defined default zoom level
		var zoom = 0;
		if("defaultZoom" in mapConfig)
			zoom = mapConfig.defaultZoom;
		
		// set view to the map center or a user-defined default center
		if("defaultView" in mapConfig) {
			var x = mapConfig.defaultView[0];
			var z = mapConfig.defaultView[1];
			var y = mapConfig.defaultView[2];
			this.lmap.setView(this.mcToLatLng(x, z, y), zoom, {animate: false});
		} else {
			var center = mapConfig.tileSize / 2;
			this.lmap.setView(this.lmap.unproject([center, center]), zoom, {animate: false});
		}

	} else {
		// same world, we can set the view to the view of the old map
		this.lmap.setView(this.mcToLatLng(oldView[0], oldView[1], oldView[2]), oldZoom, {animate: false});
	}
	
	// call handlers
	console.log("handlers", this.handlers.length);
	for(var i = 0; i < this.handlers.length; i++)
		this.handlers[i].onMapChange(this.currentMap, this.currentRotation);

	// enable all overlays again
	// TODO which behavior here?
	for(var i in overlays)
		this.enableOverlay(overlays[i], true);
};

/**
 * Sets the current map. Tries to keep the current rotation if available, otherwise
 * uses the first available rotation of the new map.
 */
MapcrafterUI.prototype.setMap = function(map) {
	var oldMapConfig = this.getCurrentMapConfig();
	var mapConfig = this.getMapConfig(map);
	
	// check whether this the same world and the new map has the current rotation as well
	// we can use the current rotation then, use the default/first available rotation else
	var sameWorld = oldMapConfig == null ? false : oldMapConfig.world == mapConfig.world;
	if(sameWorld && mapConfig.rotations.indexOf(this.currentRotation) != -1) {
		this.setMapAndRotation(map, this.currentRotation);
	} else {
		var rotation = -1;
		if("defaultRotation" in mapConfig)
			rotation = mapConfig.defaultRotation;
		// use first available rotation if given default rotation is not available
		if(mapConfig.rotations.indexOf(rotation) == -1)
			rotation = mapConfig.rotations[0];
		this.setMapAndRotation(map, rotation);
	}
};

/**
 * Sets the rotation of the current map.
 */
MapcrafterUI.prototype.setMapRotation = function(rotation) {
	this.setMapAndRotation(this.currentMap, rotation);
};

/**
 * Shows/Hides the given overlay (depending on the enabled argument).
 */
MapcrafterUI.prototype.enableOverlay = function(overlay, enabled) {
	// overlay does not exist
	if(this.getCurrentOverlays().indexOf(overlay) == -1)
		return;

	var enabled_state = this.enabledOverlays.indexOf(overlay) != -1;
	// overlay already enabled/disabled
	if(enabled_state == enabled)
		return;

	// add/remove overlay to/from map
	var type = "overlay_" + overlay;
	var layer = this.layers[this.currentMap][this.currentRotation][type];
	if(enabled) {
		this.lmap.addLayer(layer);
		this.enabledOverlays.push(overlay);
	} else {
		this.lmap.removeLayer(layer);
		this.enabledOverlays.splice(this.enabledOverlays.indexOf(overlay), 1);
	}

	// call handlers
	for(var i = 0; i < this.handlers.length; i++)
		this.handlers[i].onOverlayChange(overlay, enabled);
};

/**
 * Adds a control widget to the leaflet ui.
 * 
 * control should be an instance of a subclass of BaseControl.
 * position is the position of the control widget (have a look at the leaflet reference).
 * index is a number which determines how to order the control widgets at the same position.
 */
MapcrafterUI.prototype.addControl = function(control, position, index) {
	// if map is not created yet, add this widget later
	if(!this.created) {
		this.controlsNotCreated.push([control, position, index]);
		return;
	}
	
	var self = this;
	var ControlType = L.Control.extend({
		onAdd: function(map) {
			var wrapper = document.createElement("div");
			wrapper.setAttribute("class", "control-wrapper");
			wrapper.setAttribute("id", "control-wrapper-" + name);
			
			// just a dirty hack to prevent the map getting all mouse click events
			wrapper.onmouseover = function() {
				map.dragging.disable();
			};
			wrapper.onmouseout = function() {
				map.dragging.enable();
			};
			
			control.ui = self;
			control.create(wrapper);
			wrapper.index = index;
			
			return wrapper;
		},
	});
	
	this.lmap.addControl(new ControlType({
		position: position,
	}));
	
	// also add the handler of the control widget if it has one
	if(control.getHandler())
		this.addHandler(control.getHandler());
};

/**
 * Adds a handler to the map ui which is called every time the map or rotation has changed.
 * 
 * handler should be an object of a subclass of BaseHandler.
 */
MapcrafterUI.prototype.addHandler = function(handler) {
	// if map is not created yet, add this handler later
	if(!this.created) {
		this.handlersNotCreated.push(handler);
		return;
	}
	
	handler.ui = this;
	handler.create();
	handler.onMapChange(this.currentMap, this.currentRotation);
	for(var i in this.enabledOverlays)
		handler.onOverlayChange(this.enabledOverlays[i], true);
	this.handlers.push(handler);
};

/**
 * Converts Minecraft coordinates to Leaflet latitute/longitute.
 */
MapcrafterUI.prototype.mcToLatLng = function(x, z, y) {
	var mapConfig = this.getCurrentMapConfig();
	var tileSetGroup = this.getTileSetGroupConfig(mapConfig.tileSetGroup);
	var tileOffset = tileSetGroup.tileOffsets[this.currentRotation];
	var tileWidth = tileSetGroup.tileWidth;
	
	// rotate the position to the map rotation
	for(var i = 0; i < this.currentRotation; i++) {
		var nx = -z+512; // 512 blocks = one region
		var nz = x;
		x = nx;
		z = nz;
	}
	
	// do the conversion depending on the current render view
	if (mapConfig.renderView == "isometric")
		return IsometricRenderView.mcToLatLng(x, z, y, this.lmap, mapConfig, tileOffset, tileWidth);
	return TopdownRenderView.mcToLatLng(x, z, y, this.lmap, mapConfig, tileOffset, tileWidth);
};

/**
 * Converts a Leaflet latitute/longitute to Minecraft coordinates. You have to specify
 * an y-coordinate since the map is a projection from 3d to 2d.
 */
MapcrafterUI.prototype.latLngToMC = function(latLng, y) {
	var mapConfig = this.getCurrentMapConfig();
	var tileSetGroup = this.getTileSetGroupConfig(mapConfig.tileSetGroup);
	var tileOffset = tileSetGroup.tileOffsets[this.currentRotation];
	var tileWidth = tileSetGroup.tileWidth;

	// do the conversion depending on the current render view
	var mc;
	if (mapConfig.renderView == "isometric")
		mc = IsometricRenderView.latLngToMC(latLng, y, this.lmap, mapConfig, tileOffset, tileWidth);
	else
		mc = TopdownRenderView.latLngToMC(latLng, y, this.lmap, mapConfig, tileOffset, tileWidth);
	var x = mc[0], z = mc[1];
	
	// rotate the position in the other direction back from map rotation
	for(var i = 0; i < this.currentRotation; i++) {
		var nx = z; // 512 blocks = one region
		var nz = -x+512;
		x = nx;
		z = nz;
	}
	
	return [x, z, y];
};<|MERGE_RESOLUTION|>--- conflicted
+++ resolved
@@ -312,13 +312,8 @@
 	var oldView = null;
 	var oldZoom = 0;
 	if(this.currentMap != null && this.currentRotation != null) {
-<<<<<<< HEAD
 		oldMapLayer = this.layers[this.currentMap][this.currentRotation]["terrain"];
-		oldView = this.latLngToMC(this.lmap.getCenter(), 64);
-=======
-		oldMapLayer = this.layers[this.currentMap][this.currentRotation];
 		oldView = this.latLngToMC(this.lmap.getCenter(), oldMapConfig.worldSeaLevel);
->>>>>>> 93186799
 		oldZoom = this.lmap.getZoom();
 	}
 	
