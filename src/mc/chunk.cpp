--- conflicted
+++ resolved
@@ -174,11 +174,7 @@
 	if (section >= CHUNK_HEIGHT || section_offsets[section] == -1)
 		return 0;
 	// FIXME sometimes this happens, fix this
-<<<<<<< HEAD
 	//if (sections.size() > CHUNK_HEIGHT || sections.size() <= (unsigned) section_offsets[section]) {
-=======
-	//if (sections.size() > 16 || sections.size() <= (unsigned) section_offsets[section]) {
->>>>>>> c4816b46
 	//	return 0;
 	//}
 
