/*
 * Copyright 2012, 2013 Moritz Hilscher
 *
 * This file is part of mapcrafter.
 *
 * mapcrafter is free software: you can redistribute it and/or modify
 * it under the terms of the GNU General Public License as published by
 * the Free Software Foundation, either version 3 of the License, or
 * (at your option) any later version.
 *
 * mapcrafter is distributed in the hope that it will be useful,
 * but WITHOUT ANY WARRANTY; without even the implied warranty of
 * MERCHANTABILITY or FITNESS FOR A PARTICULAR PURPOSE.  See the
 * GNU General Public License for more details.
 *
 * You should have received a copy of the GNU General Public License
 * along with mapcrafter.  If not, see <http://www.gnu.org/licenses/>.
 */

#include "render.h"

#include "biomes.h"
#include "rendermodes/base.h"

#include <iostream>
#include <fstream>
#include <sstream>
#include <vector>
#include <map>
#include <set>

namespace mapcrafter {
namespace render {

TileTopBlockIterator::TileTopBlockIterator(const TilePos& tile, int block_size,
        int tile_size)
		: block_size(block_size), tile_size(tile_size), is_end(false) {
	// at first get the chunk, whose row and column is at the top right of the tile
	mc::ChunkPos topright_chunk = mc::ChunkPos::byRowCol(4 * TILE_WIDTH * tile.getY(),
			2 * TILE_WIDTH * tile.getX() + 2);

	// now get the first visible block from this chunk in this tile
	top = mc::LocalBlockPos(8, 6, mc::CHUNK_HEIGHT * 16 - 1).toGlobalPos(topright_chunk);
	// and set this as start
	current = top;

	// calculate bounds of the tile
	min_row = top.getRow() + 1;
	max_row = top.getRow() + (64 * TILE_WIDTH) + 4;
	max_col = top.getCol() + 2;
	min_col = max_col - (32 * TILE_WIDTH);

	// calculate position of the first block, relative row/col in this tile are needed
	int row = current.getRow() - min_row;
	int col = current.getCol() - min_col;
	// every column is a 1/2 block and every row is a 1/4 block
	draw_x = col * block_size / 2;
	// -1/2 blocksize, because we would see the top side of the blocks in the tile if not
	draw_y = row * block_size / 4 - block_size / 2; // -16
}

TileTopBlockIterator::~TileTopBlockIterator() {

}

void TileTopBlockIterator::next() {
	if (is_end)
		return;

	// go one block to bottom right (z+1)
	current += mc::BlockPos(0, 1, 0);

	// check if row/col is too big
	if (current.getCol() > max_col || current.getRow() > max_row) {
		// move the top one block to the left
		top -= mc::BlockPos(1, 1, 0);
		// and set the current block to the top block
		current = top;

		// check if the current top block is out of the tile
		if (current.getCol() < min_col - 1) {
			// then move it by a few blocks to bottom right
			current += mc::BlockPos(0, min_col - current.getCol() - 1, 0);
		}
	}

	// now calculate the block position like in the constructor
	int row = current.getRow();
	int col = current.getCol();
	draw_x = (col - min_col) * block_size / 2;
	draw_y = (row - min_row) * block_size / 4 - block_size / 2; // -16

	// and set end if reached
	if (row == max_row && col == min_col)
		is_end = true;
	else if (row == max_row && col == min_col + 1)
		is_end = true;
}

bool TileTopBlockIterator::end() const {
	return is_end;
}

BlockRowIterator::BlockRowIterator(const mc::BlockPos& block) {
	current = block;
}

BlockRowIterator::~BlockRowIterator() {

}

void BlockRowIterator::next() {
	//current += mc::BlockPos(1, -1, -1);
	current.x++;
	current.z--;
	current.y--;
}

bool BlockRowIterator::end() const {
	return current.y < 0;
}

mc::Block RenderState::getBlock(const mc::BlockPos& pos, int get) {
	return world->getBlock(pos, chunk, get);
}

bool RenderBlock::operator<(const RenderBlock& other) const {
	return pos < other.pos;
}

TileRenderer::TileRenderer()
		: state(), render_biomes(false), water_preblit(true) {
}

TileRenderer::TileRenderer(std::shared_ptr<mc::WorldCache> world,
		std::shared_ptr<BlockImages> images, const config::MapSection& map)
		: state(world, images), render_biomes(map.renderBiomes()),
		  water_preblit(map.getRendermode() != "daylight"
				  && map.getRendermode() != "nightlight") {
	createRendermode(map.getRendermode(), map, state, rendermodes);
}

TileRenderer::~TileRenderer() {
}

Biome TileRenderer::getBiomeOfBlock(const mc::BlockPos& pos, const mc::Chunk* chunk) {
	// return default biome if we don't want to render different biomes
	if (!render_biomes)
		return getBiome(DEFAULT_BIOME);
	uint8_t biome_id = chunk->getBiomeAt(mc::LocalBlockPos(pos));
	Biome biome = getBiome(biome_id);
	int count = 1;

	// get average biome data to make smooth edges between
	// different biomes
	for (int dx = -1; dx <= 1; dx++)
		for (int dz = -1; dz <= 1; dz++) {
			if (dx == 0 && dz == 0)
				continue;

			mc::BlockPos other = pos + mc::BlockPos(dx, dz, 0);
			mc::ChunkPos chunk_pos(other);
			uint8_t other_id = chunk->getBiomeAt(mc::LocalBlockPos(other));
			if (chunk_pos != chunk->getPos()) {
				mc::Chunk* other_chunk = state.world->getChunk(chunk_pos);
				if (other_chunk == nullptr)
					continue;
				other_id = other_chunk->getBiomeAt(mc::LocalBlockPos(other));
			}

			biome += getBiome(other_id);
			count++;
		}

	biome /= count;
	return biome;
}

/**
 * This function returns the real face direction for a closed door.
 */
uint16_t getDoorDirectionClosed(uint16_t direction, bool flip) {
	if (!flip) {
		switch (direction) {
		case DOOR_NORTH:
			return DOOR_EAST;
		case DOOR_SOUTH:
			return DOOR_WEST;
		case DOOR_EAST:
			return DOOR_SOUTH;
		case DOOR_WEST:
			return DOOR_NORTH;
		default:
			return 0;
		}
	} else {
		switch (direction) {
		case DOOR_NORTH:
			return DOOR_WEST;
		case DOOR_SOUTH:
			return DOOR_EAST;
		case DOOR_EAST:
			return DOOR_NORTH;
		case DOOR_WEST:
			return DOOR_SOUTH;
		default:
			return 0;
		}
	}
}

/**
 * Checks for a specific block the neighbors and sets extra block data if necessary.
 */
uint16_t TileRenderer::checkNeighbors(const mc::BlockPos& pos, uint16_t id, uint16_t data) {
	mc::Block north, south, east, west, top, bottom;

	if (id == 2) { // grass blocks
		// check if snow is on top to use the snowy sides instead of grass
		top = state.getBlock(pos + mc::DIR_TOP);
		if (top.id == 78 || top.id == 80)
			data |= GRASS_SNOW;

	} else if ((id == 8 || id == 9) && data == 0) { // full water blocks
		west = state.getBlock(pos + mc::DIR_WEST);
		south = state.getBlock(pos + mc::DIR_SOUTH);
		top = state.getBlock(pos + mc::DIR_TOP);

		// check if the neighbors on visible faces (top, west, south)
		// are also full water blocks
		if (!water_preblit && top.isFullWater())
			data |= DATA_TOP;

		if (west.isFullWater())
			data |= DATA_WEST;

		if (south.isFullWater())
			data |= DATA_SOUTH;
	} else if (id == 54 || id == 130 || id == 146) { // chests
		// at first get all neighbor blocks
		north = state.getBlock(pos + mc::DIR_NORTH);
		south = state.getBlock(pos + mc::DIR_SOUTH);
		east = state.getBlock(pos + mc::DIR_EAST);
		west = state.getBlock(pos + mc::DIR_WEST);

		// we put here in the data the direction of the chest
		// and if there are neighbor chests

		if (data == 2)
			data = DATA_NORTH;
		else if (data == 3)
			data = DATA_SOUTH;
		else if (data == 4)
			data = DATA_WEST;
		else
			data = DATA_EAST;

		if (id == 54) {
			if (north.id == 54)
				data |= DATA_NORTH << 4;
			if (south.id == 54)
				data |= DATA_SOUTH << 4;
			if (east.id == 54)
				data |= DATA_EAST << 4;
			if (west.id == 54)
				data |= DATA_WEST << 4;
		}
	} else if (id == 55 || id == 132) { // redstone wire, tripwire
		// check if the redstone wire is connected to other redstone wires
		if (state.getBlock(pos + mc::DIR_NORTH).id == id
				|| state.getBlock(pos + mc::DIR_NORTH + mc::DIR_BOTTOM).id == id)
			data |= REDSTONE_NORTH;
		else if (state.getBlock(pos + mc::DIR_TOP + mc::DIR_NORTH).id == id)
			data |= REDSTONE_NORTH | REDSTONE_TOPNORTH;

		if (state.getBlock(pos + mc::DIR_SOUTH).id == id
				|| state.getBlock(pos + mc::DIR_SOUTH + mc::DIR_BOTTOM).id == id)
			data |= REDSTONE_SOUTH;
		else if (state.getBlock(pos + mc::DIR_TOP + mc::DIR_SOUTH).id == id)
			data |= REDSTONE_SOUTH | REDSTONE_TOPSOUTH;

		if (state.getBlock(pos + mc::DIR_EAST).id == id
				|| state.getBlock(pos + mc::DIR_EAST + mc::DIR_BOTTOM).id == id)
			data |= REDSTONE_EAST;
		else if (state.getBlock(pos + mc::DIR_TOP + mc::DIR_EAST).id == id)
			data |= REDSTONE_EAST | REDSTONE_TOPEAST;

		if (state.getBlock(pos + mc::DIR_WEST).id == id
				|| state.getBlock(pos + mc::DIR_WEST + mc::DIR_BOTTOM).id == id)
			data |= REDSTONE_WEST;
		else if (state.getBlock(pos + mc::DIR_TOP + mc::DIR_WEST).id == id)
			data |= REDSTONE_WEST | REDSTONE_TOPWEST;

		if (id == 132) {
			if (state.getBlock(pos + mc::DIR_NORTH).id == 131
					|| state.getBlock(pos + mc::DIR_NORTH + mc::DIR_BOTTOM).id == 131)
				data |= REDSTONE_NORTH;
			else if (state.getBlock(pos + mc::DIR_TOP + mc::DIR_NORTH).id == 131)
				data |= REDSTONE_NORTH | REDSTONE_TOPNORTH;

			if (state.getBlock(pos + mc::DIR_SOUTH).id == 131
					|| state.getBlock(pos + mc::DIR_SOUTH + mc::DIR_BOTTOM).id == 131)
				data |= REDSTONE_SOUTH;
			else if (state.getBlock(pos + mc::DIR_TOP + mc::DIR_SOUTH).id == 131)
				data |= REDSTONE_SOUTH | REDSTONE_TOPSOUTH;

			if (state.getBlock(pos + mc::DIR_EAST).id == 131
					|| state.getBlock(pos + mc::DIR_EAST + mc::DIR_BOTTOM).id == 131)
				data |= REDSTONE_EAST;
			else if (state.getBlock(pos + mc::DIR_TOP + mc::DIR_EAST).id == 131)
				data |= REDSTONE_EAST | REDSTONE_TOPEAST;

			if (state.getBlock(pos + mc::DIR_WEST).id == 131
					|| state.getBlock(pos + mc::DIR_WEST + mc::DIR_BOTTOM).id == 131)
				data |= REDSTONE_WEST;
			else if (state.getBlock(pos + mc::DIR_TOP + mc::DIR_WEST).id == 131)
				data |= REDSTONE_WEST | REDSTONE_TOPWEST;
		}
	} else if (id == 64 || id == 71) {
		// doors
		uint16_t top = data & 8 ? DOOR_TOP : 0;
		uint16_t top_data, bottom_data;
		// at first get the data of both parts of the door, top and bottom
		if (top) {
			top_data = data;
			bottom_data = state.getBlock(pos + mc::DIR_BOTTOM).data;

			data |= DOOR_TOP;
		} else {
			top_data = state.getBlock(pos + mc::DIR_TOP).data;
			bottom_data = data;
		}

		// then find out if this door is the left door of a double door
		bool door_flip = top_data & 1;
		if (door_flip)
			data |= DOOR_FLIP_X;
		// find out if the door is openend
		bool opened = !(bottom_data & 4);

		// get the direction of the door
		uint16_t direction = bottom_data & 3;
		if (direction == 0) {
			direction = DOOR_WEST;
		} else if(direction == 1) {
			direction = DOOR_NORTH;
		} else if(direction == 2) {
			direction = DOOR_EAST;
		} else if(direction == 3) {
			direction = DOOR_SOUTH;
		}

		// if the door is closed, the direction need to get changed
		if (!opened) {
			data |= getDoorDirectionClosed(direction, door_flip);
		} else {
			data |= direction;
		}

	} else if (id == 79) {
		// ice blocks
		west = state.getBlock(pos + mc::DIR_WEST);
		south = state.getBlock(pos + mc::DIR_SOUTH);

		// check if west and south neighbors are also ice blocks
		if (west.id == 79)
			data |= DATA_WEST;
		if (south.id == 79)
			data |= DATA_SOUTH;

	} else if (id == 85 || id == 101 || id == 102 || id == 139 || id == 113 || id == 160) {
		// fence, iron bars, glass panes, cobblestone walls, nether fence, stained glass pane
		north = state.getBlock(pos + mc::DIR_NORTH);
		south = state.getBlock(pos + mc::DIR_SOUTH);
		east = state.getBlock(pos + mc::DIR_EAST);
		west = state.getBlock(pos + mc::DIR_WEST);

		// check for same neighbors
		if (north.id != 0 && (north.id == id
				|| !state.images->isBlockTransparent(north.id, north.data)))
			data |= DATA_NORTH;
		if (south.id != 0 && (south.id == id
				|| !state.images->isBlockTransparent(south.id, south.data)))
			data |= DATA_SOUTH;
		if (east.id != 0 && (east.id == id
				|| !state.images->isBlockTransparent(east.id, east.data)))
			data |= DATA_EAST;
		if (west.id != 0 && (west.id == id
				|| !state.images->isBlockTransparent(west.id, west.data)))
			data |= DATA_WEST;

		// check fences, they can also connect with fence gates
		if (id == 85 && north.id == 107)
			data |= DATA_NORTH;
		if (id == 85 && south.id == 107)
			data |= DATA_SOUTH;
		if (id == 85 && east.id == 107)
			data |= DATA_EAST;
		if (id == 85 && west.id == 107)
			data |= DATA_WEST;
	} else if (id == 175) {
		// large plants
		if (data >= 8) {
			// if this is the top part of a plant,
			// get the flower type from the block below
			// and add the special 'flower-top-part' bit
			return state.getBlock(pos + mc::DIR_BOTTOM).data | LARGEPLANT_TOP;
		}
	}


	if (!state.images->isBlockTransparent(id, data)) {
		// add shadow edges on opaque blockes
		north = state.getBlock(pos + mc::DIR_NORTH);
		east = state.getBlock(pos + mc::DIR_EAST);
		bottom = state.getBlock(pos + mc::DIR_BOTTOM);

		// check if neighbors are opaque
		if (north.id == 0 || state.images->isBlockTransparent(north.id, north.data))
			data |= EDGE_NORTH;
		if (east.id == 0 || state.images->isBlockTransparent(east.id, east.data))
			data |= EDGE_EAST;
		if (bottom.id == 0 || state.images->isBlockTransparent(bottom.id, bottom.data))
			data |= EDGE_BOTTOM;
	}

	return data;
}

void TileRenderer::renderTile(const TilePos& pos, Image& tile) {
	// some vars, set correct image size
	int block_size = state.images->getBlockImageSize();
	int tile_size = state.images->getTileSize();
	tile.setSize(tile_size, tile_size);

	// get the maximum count of water blocks,
	// blitted about each over, until they are nearly opaque
	int max_water = state.images->getMaxWaterNeededOpaque();

	// all visible blocks, which are rendered in this tile
	std::set<RenderBlock> blocks;

	// call start method of the rendermodes
	for (size_t i = 0; i < rendermodes.size(); i++)
		rendermodes[i]->start();

	// iterate over the highest blocks in the tile
	for (TileTopBlockIterator it(pos, block_size, tile_size); !it.end(); it.next()) {
		// water render behavior n1:
		// are we already in a row of water?
		bool in_water = false;

		// water render behavior n2:
		// water counter, how many water blocks are at the moment in this row?
		int water = 0;

		// the render block objects in our current block row
		std::set<RenderBlock> row_nodes;
		// then iterate over the blocks, which are on the tile at the same position,
		// beginning from the highest block
		for (BlockRowIterator block(it.current); !block.end(); block.next()) {
			// get current chunk position
			mc::ChunkPos current_chunk(block.current);

			// check if current chunk is not null
			// and if the chunk wasn't replaced in the cache (i.e. position changed)
			if (state.chunk == nullptr || state.chunk->getPos() != current_chunk)
				// get chunk if not
				//if (!state.world->hasChunkSection(current_chunk, block.current.y))
				//	continue;
				state.chunk = state.world->getChunk(current_chunk);
			if (state.chunk == nullptr) {
				// here is nothing (= air),
				// so reset state if we are in water
				in_water = false;
				continue;
			}

			// get local block position
			mc::LocalBlockPos local(block.current);

			// now get block id
			uint16_t id = state.chunk->getBlockID(local);
			// air is completely transparent so continue
			if (id == 0) {
				in_water = false;
				continue;
			}

			// now get the block data
			uint16_t data = state.chunk->getBlockData(local);

			// check if a rendermode hides this block
			bool visible = true;
			for (size_t i = 0; i < rendermodes.size(); i++) {
				if (rendermodes[i]->isHidden(block.current, id, data)) {
					visible = false;
					break;
				}
			}
			if (!visible)
				continue;

			bool is_water = (id == 8 || id == 9) && data == 0;
			if (is_water && !water_preblit) {
				// water render behavior n1:
				// render only the top sides of the water blocks
				// and darken the ground with the lighting data
				// used for lighting rendermode

				// if we are already in water, skip checking this water block
				if (is_water && in_water)
					continue;
				in_water = is_water;

			} else if (water_preblit) {
				// water render behavior n2:
				// render the top side of every water block
				// have also preblit water blocks to skip redundant alphablitting

				// no lighting is needed because the 'opaque-water-effect'
				// is created by blitting the top sides of the water blocks
				// one above the other

				if (!is_water) {
					// if not water, reset the counter
					water = 0;
				} else {
					water++;

					// when we have enough water in a row
					// we can stop searching more blocks
					// and replace the already added render blocks with a preblit water block
					if (water > max_water) {
						std::set<RenderBlock>::const_iterator it = row_nodes.begin();
						// iterate through the render blocks in this row
						while (it != row_nodes.end()) {
							std::set<RenderBlock>::const_iterator current = it++;
							// check if we have reached the top most water block
							if (it == row_nodes.end() || (it->id != 8 && it->id != 9)) {
								RenderBlock top = *current;
								row_nodes.erase(current);

								// check for neighbors
								mc::Block south, west;
								south = state.getBlock(top.pos + mc::DIR_SOUTH);
								west = state.getBlock(top.pos + mc::DIR_WEST);

								bool neighbor_south = (south.id == 8 || south.id == 9);
								if (neighbor_south)
									data |= DATA_SOUTH;
								bool neighbor_west = (west.id == 8 || west.id == 9);
								if (neighbor_west)
									data |= DATA_WEST;

								// get image and replace the old render block with this
								top.image = state.images->getOpaqueWater(neighbor_south,
										neighbor_west);

								// don't forget the rendermodes
								for (size_t i = 0; i < rendermodes.size(); i++)
									rendermodes[i]->draw(top.image, top.pos, id, data);

								row_nodes.insert(top);
								break;

							} else {
								// water render block
								row_nodes.erase(current);
							}
						}

						break;
					}
				}
			}

			// check for special data (neighbor related)
			// get block image, check for transparency, create render block...
			data = checkNeighbors(block.current, id, data);
			//if (is_water && (data & DATA_WEST) && (data & DATA_SOUTH))
			//	continue;
			Image image;
			bool transparent = state.images->isBlockTransparent(id, data);

			// check for biome data
			if (Biome::isBiomeBlock(id, data))
<<<<<<< HEAD
				image = state.images->getBiomeDependBlock(id, data, getBiomeOfBlock(block.current, state.chunk));
=======
				image = state.images.getBiomeDependBlock(id, data, getBiomeOfBlock(block.current, state.chunk));
>>>>>>> 021a26b5
			else
				image = state.images->getBlock(id, data);

			RenderBlock node;
			node.x = it.draw_x;
			node.y = it.draw_y;
			node.pos = block.current;
			node.image = image;
			node.id = id;
			node.data = data;

			// let the rendermodes do their magic with the block image
			for (size_t i = 0; i < rendermodes.size(); i++)
				rendermodes[i]->draw(node.image, node.pos, id, data);

			// insert into current row
			row_nodes.insert(node);

			// if this block is not transparent, then break
			if (!transparent)
				break;
		}

		// iterate through the created render blocks
		for (std::set<RenderBlock>::const_iterator it = row_nodes.begin();
		        it != row_nodes.end(); ++it) {
			std::set<RenderBlock>::const_iterator next = it;
			next++;
			// insert render block to
			if (next == row_nodes.end()) {
				blocks.insert(*it);
			} else {
				// skip unnecessary leaves
				if (it->id == 18 && next->id == 18 && (next->data & 3) == (it->data & 3))
					continue;
				blocks.insert(*it);
			}
		}
	}

	// now blit all blocks
	for (std::set<RenderBlock>::const_iterator it = blocks.begin(); it != blocks.end();
			++it) {
		tile.alphablit(it->image, it->x, it->y);
	}

	// call the end method of the rendermodes
	for (size_t i = 0; i < rendermodes.size(); i++)
		rendermodes[i]->end();
}

}
}<|MERGE_RESOLUTION|>--- conflicted
+++ resolved
@@ -585,11 +585,7 @@
 
 			// check for biome data
 			if (Biome::isBiomeBlock(id, data))
-<<<<<<< HEAD
 				image = state.images->getBiomeDependBlock(id, data, getBiomeOfBlock(block.current, state.chunk));
-=======
-				image = state.images.getBiomeDependBlock(id, data, getBiomeOfBlock(block.current, state.chunk));
->>>>>>> 021a26b5
 			else
 				image = state.images->getBlock(id, data);
 
