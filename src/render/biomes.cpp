--- conflicted
+++ resolved
@@ -142,10 +142,6 @@
 	// check if this biome exists and return the default biome otherwise
 	if (ALL_BIOMES[id].getID() == id)
 		return ALL_BIOMES[id];
-<<<<<<< HEAD
-	std::cout << "Unknown biome: " << (int) id << std::endl;
-=======
->>>>>>> 021a26b5
 	return ALL_BIOMES[DEFAULT_BIOME];
 }
 
