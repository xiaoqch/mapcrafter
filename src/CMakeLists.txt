--- conflicted
+++ resolved
@@ -37,15 +37,14 @@
     )
 endif()
 
-<<<<<<< HEAD
 add_custom_target(runtests
     ./test_all --log_level=test_suite
     WORKING_DIRECTORY ${CMAKE_CURRENT_SOURCE_DIR}/test VERBATIM
-=======
+)
+
 add_custom_target(gen_texture_code
     sh tools/gen_texture_code.sh
     WORKING_DIRECTORY ${CMAKE_CURRENT_SOURCE_DIR}
->>>>>>> 79169b76
 )
 
 set(SOURCE
